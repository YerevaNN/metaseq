--- conflicted
+++ resolved
@@ -14,16 +14,10 @@
 MAX_BEAM = 16
 
 try:
-<<<<<<< HEAD
-    from metaseq_internal.constants import *
-except ModuleNotFoundError:
-    # MODEL_SHARED_FOLDER should point to a shared drive (e.g. NFS) where the
-=======
     # internal logic denoting where checkpoints are in meta infrastructure
     from metaseq_internal.constants import CHECKPOINT_FOLDER
 except ImportError:
     # CHECKPOINT_FOLDER should point to a shared drive (e.g. NFS) where the
->>>>>>> c9c817d2
     # checkpoints from S3 are stored. As an example:
     # CHECKPOINT_FOLDER = "/example/175B/reshard_no_os"
     # $ ls /example/175B/reshard_no_os
@@ -38,21 +32,10 @@
     CHECKPOINT_FOLDER = "/example/175B/reshard_no_os"
 
 # tokenizer files
-<<<<<<< HEAD
-BPE_MERGES = os.path.join(BPE_DIR, "bpe-merges.txt")
-BPE_VOCAB = os.path.join(BPE_DIR, "bpe-vocab.json")
-
-# where to find the raw files on nfs
-CHECKPOINT_FOLDER = os.path.join(MODEL_SHARED_FOLDER, "reshard_no_os")
-# where to store them on SSD for faster loading
-# CHECKPOINT_LOCAL = os.path.join(LOCAL_SSD, "reshard_no_os", "reshard.pt")
-CHECKPOINT_LOCAL = os.path.join(LOCAL_SSD, CHECKPOINT)
-=======
 BPE_MERGES = os.path.join(CHECKPOINT_FOLDER, "gpt2-merges.txt")
 BPE_VOCAB = os.path.join(CHECKPOINT_FOLDER, "gpt2-vocab.json")
 MODEL_FILE = os.path.join(CHECKPOINT_FOLDER, "reshard.pt")
 
->>>>>>> c9c817d2
 
 LAUNCH_ARGS = [
     f"--model-parallel-size {MODEL_PARALLEL}",
